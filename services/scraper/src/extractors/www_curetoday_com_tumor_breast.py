--- conflicted
+++ resolved
@@ -28,10 +28,6 @@
             href = ""
             
             if title_p:
-<<<<<<< HEAD
-=======
-
->>>>>>> 175f0654
                 title_a = title_p.find("a", href=True)
                 if title_a:
                     title = title_a.get_text(strip=True)
